--- conflicted
+++ resolved
@@ -174,15 +174,12 @@
 
         this.lastActive = System.nanoTime();
         this.preciseTopicPublishRateLimitingEnable = config.isPreciseTopicPublishRateLimiterEnable();
-<<<<<<< HEAD
+        topicPublishRateLimiter = new PublishRateLimiterImpl(brokerService.getPulsar().getMonotonicSnapshotClock());
+        updateActiveRateLimiters();
         this.schemaCache = ConcurrentOpenHashMap.<Long, SchemaData>newBuilder()
                 .expectedItems(16)
                 .concurrencyLevel(1)
                 .build();
-=======
-        topicPublishRateLimiter = new PublishRateLimiterImpl(brokerService.getPulsar().getMonotonicSnapshotClock());
-        updateActiveRateLimiters();
->>>>>>> ffdfc0c4
     }
 
     public SubscribeRate getSubscribeRate() {
